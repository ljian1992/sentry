--- conflicted
+++ resolved
@@ -210,12 +210,9 @@
     url(r'^(?P<team_slug>[\w_-]+)/(?P<project_id>[\w_-]+)/rules/(?P<rule_id>\d+)/edit/$',
         sentry.web.frontend.projects.rules.create_or_edit_rule,
         name='sentry-edit-project-rule'),
-<<<<<<< HEAD
-=======
     url(r'^(?P<team_slug>[\w_-]+)/(?P<project_id>[\w_-]+)/rules/(?P<rule_id>\d+)/remove/$',
         sentry.web.frontend.projects.rules.remove_rule,
         name='sentry-remove-project-rule'),
->>>>>>> 040c2e4f
     url(r'^(?P<team_slug>[\w_-]+)/(?P<project_id>[\w_-]+)/rules/new/$',
         sentry.web.frontend.projects.rules.create_or_edit_rule,
         name='sentry-new-project-rule'),
