/**
* Buttons
* ============================================================================
*/

.btn {
  border: 1px solid transparent;
  border-radius: 2px;
  font-weight: 600;
  padding: 8px 16px;

  .transition(all .1s);

  &:active {
    box-shadow: none;
  }
  &.disabled {
    color: #CED3D6;
    border-color: #E3E5E6;
  }
  &.btn-default, .btn-primary, .btn-danger {
    &:active {
      position: relative;
      top: 2px;
    }
  }
}

/* Button sizes */

.btn-sm {
  font-size: 12px;
  padding: 4px 9px;
}

.btn-lg {
  font-size: 16px;
  padding: 10px 20px;
}

.btn-xs {
  font-size: 85%;
  padding: 4px 10px;
}

/* Button types */

.btn-default {
  color: @grayDark;
  background-color: #fff;
  border-color: darken(@trim, 5);
  box-shadow: none;

  &:hover, &:focus, &:active {
    color: #34343f;
    background-color: darken(#f1f2f3, 2);
    border-color: darken(#cacccc, 5);
  }
}

.btn-primary {
  color: #ffffff;
  background-color: @blue;
  border-color: darken(@blue, 15);
  box-shadow: none;

  &:hover, &:focus, &:active {
    background-color: darken(@blue, 5);
    border-color: darken(@blue, 18);
  }
}

.btn-danger {
  background: #fff;
  color: darken(@red, 15);
  border-color: @red;
  box-shadow: none;

  &:hover, &:focus, &:active {
    background: #fff;
    color: darken(@red, 15);
    border-color: darken(@red, 20);
  }
}

.btn-group .btn + .btn {
  margin-left: -1px;
}

.btn-group.open .dropdown-toggle {
  box-shadow: none;
}

// Disabled buttons

.btn-primary.disabled, .btn-primary[disabled], fieldset[disabled] .btn-primary, .btn-primary.disabled:hover, .btn-primary[disabled]:hover, fieldset[disabled] .btn-primary:hover, .btn-primary.disabled:focus, .btn-primary[disabled]:focus, fieldset[disabled] .btn-primary:focus, .btn-primary.disabled:active, .btn-primary[disabled]:active, fieldset[disabled] .btn-primary:active, .btn-primary.disabled.active, .btn-primary[disabled].active, fieldset[disabled] .btn-primary.active, .btn-danger.disabled, .btn-danger[disabled], fieldset[disabled] .btn-danger, .btn-danger.disabled:hover, .btn-danger[disabled]:hover, fieldset[disabled] .btn-danger:hover, .btn-danger.disabled:focus, .btn-danger[disabled]:focus, fieldset[disabled] .btn-danger:focus, .btn-danger.disabled:active, .btn-danger[disabled]:active, fieldset[disabled] .btn-danger:active, .btn-danger.disabled.active, .btn-danger[disabled].active, fieldset[disabled] .btn-danger.active {
  color: lighten(@gray, 50);
  border-color: lighten(@gray, 58);
  background: #fff;
  opacity: 1;
  text-shadow: none;
}

/* Button icons */

.btn {
  .icon-bookmark {
    position: relative;
    top: 2px;
    margin-right: -1px;
    margin-left: -1px;
  }

  .icon-ellipsis {
    position: relative;
    top: 2px;
  }

  .icon-checkmark, .icon-trash, .icon-pause {
    position: relative;
    top: 1px;
    margin-right: -1px;
  }

  .icon-play {
    font-size: 14px;
    position: relative;
    top: 2px;
    left: -2px;
    width: 0;
    margin-right: -6px;
  }
}

/* Small button icons */

.btn-sm {
  .icon-arrow-down, .icon-arrow-right, .icon-arrow-left {
    font-size: 14px !important;
    top: 2px;
  }
}

/* Justified button group */

.btn-group-justified {
  .btn {
    height: 44px;
    background: #fff;
    color: #808088;
    border-color: darken(@trim, 5);

    &:hover {
      color: @gray;
    }

    &:active {
      top: 0;
    }
  }
  .btn-middle {
    border-left: 0;
    border-right: 0;
    position: relative;
    &:before, &:after {
      display: block;
      content: "";
      position: absolute;
      top: -1px;
      bottom: -1px;
      width: 1px;
      background: transparent;
    }
    &:after {
      left: -1px;
    }
    &:before {
      right: -1px;
    }

    &.active {
      &:after, &:before {
        background: darken(@blue, 20);
      }
    }
  }
  .btn.active {
    color: #fff;
    box-shadow: none;
    background: @blue;
    border-color: darken(@blue, 15);
  }
}

/**
* Tables
* ============================================================================
*/

table.table {
  table-layout: auto;
  margin-bottom: 0;
  border: 1px solid @trim;
  border-radius: 2px;
  border-spacing: 0;
  border-collapse: separate !important;
  background: #fff;

  td, th {
    border: 0 !important;
    vertical-align: middle !important;
    padding: 20px 20px 18px !important;
    line-height: 1 !important;
  }

  th {
    font-weight: 600 !important;
  }

  tr {
    th:first-child {
      border-top-left-radius: 4px;
    }
    th:last-child {
      border-top-right-radius: 4px;
    }

    &:first-child {
      > td {
        border-top: 0 !important;
      }
    }
  }

  th {
    border: none !important;
    border-bottom: 1px solid @trim !important;
  }

  td {
    border-top: 1px solid lighten(@trim, 8) !important;
  }

  .squash {
    width: 1%;
  }

  .table-user-info {
    position: relative;
    padding-left: 65px !important;
    line-height: 1.2 !important;
    font-size: 13px;

    h5 {
      font-weight: 600;
      font-size: 15px;
      margin: 0 0 4px;
    }

    .avatar {
      .square(36px);
      position: absolute;
      left: 20px;
      top: 18px;
    }
  }

  &.closed {
    display: none;
  }
}

thead + tbody {
  tr:first-child {
    td {
      border: 0 !important;
    }
  }
}

.condition-list, .action-list {
  th, td {
    vertical-align: middle !important;
  }
}

table.vars {

  border: 0;

  th, td {
    border: none;
    padding: 5px 8px;
    word-break: break-all;
    border: 1px solid #E9EBEC !important;
  }

  td .btn, th .btn {
    white-space: nowrap
  }

  td.values, td.code {
    overflow: hidden;

    > pre {
      background-color: inherit;
      padding: 0;
      border: 0;
      margin-bottom: 0;
    }
  }

}

table.table.vars {
  margin-top: -5px;
  border-radius: 0;

  tr:first-child > td, tr:first-child > th {
    border-top: 0 !important;
  }

  td, th {
    padding: 12px 0 !important;
    border: 0;
    vertical-align: top !important;
    border: 0 !important;
    border-top: 1px solid #f1f2f3 !important;
    border-radius: 0 !important;
  }
  td table {
    border-top: 0;
    margin-top: -12px;
    margin-bottom: -10px;
  }
  thead th,
  thead td {
    background-color: #fff !important;
  }
  tbody > tr:nth-child(odd) > td,
  tbody > tr:nth-child(odd) > th {
    background-color: #fff;
  }
  tbody > tr:nth-child(even) > td,
  tbody > tr:nth-child(even) > th {
    background-color: #fff;
  }
}

table.vars .toggle-expand {
  border-top: 0 !important;
  padding-top: 2px !important;

  .btn {
    background: rgba(0,0,0, .02);
  }
}

table.integrations {
  td, th {
    padding: 20px !important;
  }

  td:first-child {
    position: relative;
    padding-left: 78px !important;
  }

  .integration-icon {
    position: absolute;
    top: 15px;
    left: 16px;
    background: @teal;
    .square(48px);
    border-radius: 2px;
    color: #fff;

    &:after {
      display: block;
      font-family: "sentry-simple";
      content: "\e622";
      font-size: 24px;
      .square(48px);
      text-align: center;
      line-height: 48px;
    }
  }

  .auto-tag-browsers,
  .auto-tag-device,
  .auto-tag-interface-types,
  .auto-tag-operating-systems,
  .auto-tag-urls {
    .integration-icon {
      background: @sentry-orange;

      &:after {
        content: "\e603";
      }
    }
  }

  h5 {
    font-size: 16px;
    margin-bottom: 8px;

    span {
      color: #BABEC2;
    }
  }

  p {
    color: #979BA0;
    margin: 0;
  }

  a {
    color: #979BA0;
  }
}

.table.event-list {
  h5 {
    margin-bottom: 5px;
  }

  .table-user-info {
    padding-left: 54px !important;
    position: relative;

    .avatar {
      top: 50%;
      .square(24px);
      margin-top: -12px;
    }

    p {
      margin-bottom: 0;
    }
  }

  time {
    white-space: nowrap;
  }
}

/**
* Avatar
* ============================================================================
*/

.avatar {
  width: 20px;
  height: 20px;
  vertical-align: middle;
  border-radius: 2px;
}

/**
* Org Selector
* ============================================================================
*/


.loading {
  margin: 6em auto;
  position: relative;

  .loading-indicator {
    text-indent: -9999em;
    border-top: 6px solid rgba(52, 60, 69, .09);
    border-right: 6px solid rgba(52, 60, 69, .09);
    border-bottom: 6px solid rgba(52, 60, 69, .09);
    border-left: 6px solid rgba(52, 60, 69, .4);
    -webkit-animation: loading .5s infinite linear;
    animation: loading .55s infinite linear;
    border-radius: 50%;
    width: 64px;
    height: 64px;
    margin: 0 auto;
  }

  .loading-message {
    margin-top: 15px;
    text-align: center;
  }
}

@-webkit-keyframes loading {
  0% {
    -webkit-transform: rotate(0deg);
    transform: rotate(0deg);
  }
  100% {
    -webkit-transform: rotate(360deg);
    transform: rotate(360deg);
  }
}
@keyframes loading {
  0% {
    -webkit-transform: rotate(0deg);
    transform: rotate(0deg);
  }
  100% {
    -webkit-transform: rotate(360deg);
    transform: rotate(360deg);
  }
}

// mini

.loading.mini {
  margin: 4px 0;
  font-size: 13px;

  .loading-indicator {
    margin: 0;
    border-radius: 50%;
    width: 20px;
    height: 20px;
    border-width: 2px;
    position: absolute;
    left: 0;
    top: 0;
  }

  .loading-message {
    padding-left: 30px;
    margin-top: 1px;
    display: inline-block;
  }
}

.loading.global {
  .loading.mini();
  padding: 20px 30px;
  font-size: 15px;
  z-index: 100000;
  border-radius: 3px;

  position: fixed;
  bottom: 0;
  right: 20px;
  background: rgba(52, 60, 69, .8);
  color: #fff;

  .transition(.2s bottom ease-in-out);

  .loading-indicator {
    border-color: rgba(255,255, 255, .4);
    border-left-color: rgba(255,255, 255, 1);
    top: 20px;
    left: 24px;
  }

  .loading-message {
    padding-left: 24px;
  }

  .loading-mask {
    position: fixed;
    top: 0;
    left: 0;
    right: 0;
    bottom: 0;
    background: rgba(52, 60, 69, .4);
    z-index: -1;
    opacity: 0;
    visibility: hidden;
    .transition(opacity .1s linear);
  }

  &.active {
    bottom: 20px;
    .loading-mask {
      visibility: visible;
      opacity: 1;
    }
  }
}

/**
* Auth providers
* ============================================================================
*/

.auth-options {
  .list-unstyled;

  .auth-btn {
    padding-left: 33px;
    position: relative;

    .auth-icon {
      position: absolute;
      left: 10px;
      top: 10px;
      display: block;
      .square(16px);
      background-size: cover;
    }

    &.auth-github .auth-icon {
      background-image: url(../images/auth-providers/github.ico);
    }

    &.auth-bitbucket .auth-icon {
      background-image: url(../images/auth-providers/bitbucket.ico);
    }

    &.auth-twitter .auth-icon {
      background-image: url(../images/auth-providers/twitter.ico);
    }

    &.auth-google .auth-icon {
      background-image: url(../images/auth-providers/google.ico);
    }

    &.auth-facebook .auth-icon {
      background-image: url(../images/auth-providers/facebook.ico);
    }
  }
}

/**
* User Nav
* ============================================================================
*/

.user-nav {

  .avatar {
    position: absolute;
    .square(36px);
    left: 10px;
    top: 10px;
  }

  .user-name {
    font-weight: 600;
  }

  .user-details {
    padding-left: 45px;

    ul {
      font-size: 12px;
      .list-unstyled();
      margin-top: -2px;

      li {
        float: left;
        margin-right: 10px;

        &:last-child {
          margin: 0;
        }
      }
    }
  }
}

/**
* Search
* ============================================================================
*/

.search {
  form {
    display: block;
    position: relative;
  }

  .icon-search {
    color: #8E8E97;
    position: absolute;
    top: 15px;
    left: 15px;
  }

  .search-input {
    padding: 8px 20px 7px 40px;
    font-size: 15px;
    background: #fff;
    height: 44px;
    border-radius: 2px;
    box-shadow: inset 0 1px 0 rgba(52, 60, 69, 0.04);

    &:focus {
      border-radius: 2px 2px 0 0;
      border-bottom-color: transparent
    }
  }

  .search-toggle {
    color: #8E8E97;
    position: absolute;
    right: 2px;
    top: -1px;
    padding: 10px;
  }
}

.search-dropdown {
  box-shadow: 0 0 0 1px rgba(70, 82, 98, .15), 0 1px 3px rgba(70, 82, 98, .2);
  border-radius: 0 0 4px 4px;
  position: absolute;
  top: 44px;
  right: 1px;
  left: 1px;
  background: #fff;
  z-index: 100;
  overflow: hidden;

  .form-group {
    padding: 10px 0;
    border-top: 1px solid #E9EBEC;
    margin: 0;

    &:first-child {
      border-top: 0;
    }
  }
}

.search-autocomplete-list {
  .list-unstyled();
  margin-bottom: 0;

  li {
    position: relative;
    border-top: 1px solid #E9EBEC;
    padding: 12px 14px 12px 40px;
    cursor: pointer;

    .icon {
      position: absolute;
      left: 9px;
      top: 7px;
      color: rgba(70, 82, 98, .18);
      font-size: 16px;
      width: 24px;
      line-height: 24px;
      text-align: center;

      &.icon-toggle {
        font-size: 14px;
      }

      &.icon-tag {
        top: 8px;
      }
    }

    h4 {
      margin: 0;
      font-size: 14px;
      span {
        font-weight: normal;
      }
    }

    p {
      margin: 2px 0 0;
      font-size: 13px;
      color: #AAB2B7;
    }

    &:first-child {
      border: 0;
    }

    &:hover, .active {
      background: #f3f8fb;
      border-color: #e5ecf0;

      .icon {
        color: rgba(70, 82, 98, .24);
      }

      & + li {
        border-color: #e5ecf0;
      }
    }
  }
}

/**
* Project Dropdown
* ============================================================================
*/

.project-dropdown {
<<<<<<< HEAD
  font-weight: 600 !important;
  color: @grayDark !important;

  .icon-arrow-down {
    margin-left: 4px;
    font-size: 14px !important;
    color: #ccc;
    top: 2px;
  }
}

.project-dropdown + .dropdown-menu {
  width: 460px;
  padding-bottom: 0;
  color: @gray;

  a {
    color: @gray !important;
    &:hover {
      color: @grayDark !important;
    }
  }
=======
  .dropdown-toggle {
    .icon-arrow-down {
      margin-left: 4px;
      font-size: 14px !important;
      color: #ccc;
      top: 2px;
    }
  }
>>>>>>> 82a497c1

  .dropdown-menu {
    width: 460px;
    padding-bottom: 0;

    .project-filter {
      width: 100%;
      float: none;
      padding: 0;
      margin-bottom: 10px;

      input {
        .form-control();
        width: 100%;
        border-radius: 3px 3px 0 0;
        font-size: 15px;
        border: 0;
        border-bottom: 1px solid @trim;
        margin-top: -5px;
        box-shadow: none;
        padding-left: 15px;
      }
    }

    .team-name {
      width: 100%;
      padding: 5px 15px;
      font-size: 12px;
      text-transform: uppercase;
      letter-spacing: -0.5px;
    }

    .new-project {
      width: 100%;
      border-top: 1px solid @trim;
      padding: 4px 3px;
      margin-top: 3px;
      .align-right();

      a {
        color: #fff !important;
        display: inline-block;

        &:hover {
          background: darken(@blue, 10);
        }

        .icon-plus {
          position: relative;
          top: 1px;
          left: -1px;
        }
      }
    }

    li {
      font-size: 15px;
      width: 50%;
      float: left;
      padding: 3px;

      > a {
        padding: 5px 12px;
        .truncate();
        border-radius: 2px;
      }
    }
  }
}

/**
* Charts
* ============================================================================
*/

.chart {
  position: relative;
  min-height: 200px;
  max-height: 250px;
  margin-bottom: 20px;

  > .title {
    font-size: 2em;
    text-transform: uppercase;
    position: absolute;
    left: 1px;
    top: 1px;
    color: #dfe3e9;
    .opacity(70);
    background: #fff;
    padding: 5px 8px;
    line-height: 100%;
  }

  > .legend {
    position: absolute;
    left: 0;
    top: 0;
    width: 40px;
    padding-left: 10px;
    height: 100%;
    text-align: left;
    color: @linkColor;
    .legendLabel {
      padding: 0 10px 0 0;
    }
  }
}

.bar-chart {
  h6 {
    font-weight: 600;
    margin-bottom: 18px;
  }

  figure {
    .clearfix();
    margin-bottom: 20px;
    position: relative;

    &:before {
      display: block;
      position: absolute;
      content: "";
      top: 1px;
      left: 0;
      right: 0;
      height: 50%;
    }

    a {
      height: 90px;
      position: relative;

      span {
        display: block;
        border-radius: 0;
        min-height: 2px;
        background: darken(@blue, 4);
      }
    }
  }
}

.tag-bar {
  .clearfix();
  position: relative;
  display: block;
  line-height: 2.2;
  color: @gray-dark;
  margin-bottom: 4px;
  padding: 0 6px;

  .tag-bar-background {
    position: absolute;
    top: 0;
    bottom: 0;
    left: 0;
    background: #f6f7f8;
    border-radius: 2px;
  }

  .tag-bar-label {
    float: left;
    position: relative;
  }

  .tag-bar-count {
    float: right;
    position: relative;
  }

}

.sparkline {
  position: relative;

  .max-y,
  .min-y {
    display: none;
  }

  a {
    position: relative;
    float: left;
    height: 20px;
    display: block;

    &:hover {
      > span {
        background: lighten(@blue, 10%);
        border-color: lighten(@blue, 10%);
      }
    }

    &:before {
      content: "";
      display: block;
      position: absolute;
      top: 0;
      bottom: 0;
      left: 1px;
      right: 1px;
      background: rgba(38, 73, 112, 0.03);
    }

    > span {
      display: block;
      position: absolute;
      bottom: 0;
      left: 1px;
      right: 1px;
      background: lighten(@gray, 12);
      min-width: 1px;
      height: 0;
      overflow: hidden;
      text-indent: -9999px;
      text-align: left;
      min-height: 1px;
      border-radius: 0;
    }
  }
}

// Sparkline grid

.innerColumn(@columnSpan: 1) {
  width: ((@gridColumnWidth) * @columnSpan) + (@gridGutterWidth * (@columnSpan - 1)) - 10;
}

/**
* Assignee Selector
* ============================================================================
*/

.assignee-selector {
  height: 24px;

  .btn-group {
    height: 24px;

    &.open {
      .dropdown-toggle {
        color: @gray-dark;
      }
    }
  }

  .icon-arrow-down {
    top: 3px;
    right: -2px;
  }

  .avatar {
    display: inline-block;
    width: 24px;
    height: 24px;
    border-radius: 2px;
    position: relative;
    left: -2px;
    top: -1px;
  }

  .dropdown-toggle {
    color: inherit;

    .avatar + span, .icon-user + span {
      display: none;
    }
  }

  .dropdown-menu {
    left: auto;
    right: -14px !important;
    min-width: 180px;
    padding-top: 0;
    padding-bottom: 3px;
    max-width: 250px;
    top: 30px;
    z-index: 100;
    font-size: 13px;

    .form-control {
      border: 0;
      border: 0;
      border-bottom: 1px solid #E9EBEC;
      background: none;
      box-shadow: none;
      padding-bottom: 8px;
      margin-bottom: 6px;
      border-radius: 0;
      font-size: 13px;

      &:focus {
        box-shadow: none;
      }
    }

    ul {
      .list-unstyled();
      max-height: 180px;
      overflow: auto;
      margin: 0;
    }

    li a {
      padding: 5px 8px;
      display: block;
      padding-left: 33px;
      position: relative;
      max-width: 100%;
      overflow: hidden;
      text-overflow: ellipsis;
      text-align: left;

      img {
        margin-right: 5px;
        position: absolute;
        left: 8px;
        top: 4px;
        .square(20px);
      }
    }
  }

  &.unassigned {
    .icon-user {
      margin-right: 3px;
      position: relative;
      top: 4px;
      font-size: 18px;
    }
  }

  .clear-assignee a {
    background: rgba(52, 60, 69, .03);
    border-bottom: 1px solid rgba(52, 60, 69, .06);
    margin-top: -6px;
    margin-bottom: 2px;
    padding: 4px 0 2px 33px !important;

    .icon-close {
      font-size: 16px;
      position: absolute;
      left: 9px;
      top: 4px;
      opacity: .3;
    }
  }
}


/**
* Severity indicator
* ==========================================================================
*/

.severity {
  .severity-indicator-bg {
    margin: 0 auto;
    display: block;
    width: 22px;
    height: 3px;
    background: lighten(@gray-light, 20);
    border-radius: 2px;
    position: relative;

    &:before {
      display: block;
      content: "";
      position: absolute;
      top: 6px;
      width: 22px;
      height: 3px;
      background: lighten(@gray-light, 20);
      border-radius: 2px;
    }

    &:after {
      display: block;
      content: "";
      position: absolute;
      top: 12px;
      width: 22px;
      height: 3px;
      background: lighten(@gray-light, 20);
      border-radius: 2px;
    }
  }

  .severity-indicator {
    display: block;
    width: 22px;
    height: 3px;
    border-radius: 2px;
    position: relative;
    z-index: 1;

    &:before {
      display: block;
      content: "";
      position: absolute;
      top: 6px;
      width: 22px;
      height: 3px;
      border-radius: 2px;
    }

    &:after {
      display: block;
      content: "";
      position: absolute;
      top: 12px;
      width: 22px;
      height: 3px;
      border-radius: 2px;
    }
  }
}

// Severity colors for stream and group detail

.critical .severity-indicator {
  background: @red;

  &:before,
  &:after {
    background: @red;
  }
}

.warning .severity-indicator {
  &:before, &:after {
    background: @orange;
  }
}

.info .severity-indicator {
  &:after {
    background: @blue;
  }
}

/**
* Clippy
* ===========================================================================
*/

code.clippy {
  overflow: hidden;
}
.clippy {
  display: inline-block;
  vertical-align: middle;
  padding: 5px 8px 3px 26px;
  line-height: 20px;
  position: relative;
  width: auto;
  object {
    border-radius: 3px;
    position: absolute;
    left: 8px;
    top: 7px;
    width: 12px;
    height: 12px;
  }
  &:hover {
    border-color: #bbb;
  }
}
td .clippy {
  border: 0;
}
pre.clippy {
  display: block;
}

/**
* Settings modal
* ============================================================================
*/

.settings-modal {
  display: none;
  position: fixed;
  top: 0;
  left: 0;
  right: 0;
  bottom: 0;
  background: rgba(0,0,0, .65);
  z-index: 10000;
  overflow: auto;

  .container {
    max-width: 760px;
  }

  .settings-modal-wrap {
    margin-top: 80px;
    margin-bottom: 30px;
    border-radius: 5px;
    background: #fff;
    z-index: 10000;
  }

  .settings-modal-header {
    background: #f7f7f7;
    padding: 15px 20px;
    border-radius: 5px 5px 0 0;

    h3 {
      margin: 0;
    }
  }

  .settings-modal-body {
    padding: 20px;
  }

  .settings-modal-footer {
    border-top: 1px solid #E9EBEC;
    padding: 15px 20px;
    text-align: right;
  }
}

/**
* Forms
* ============================================================================
*/

.form-control {
  box-shadow: inset 0 1px 1px rgba(70, 82, 98, 0.04);
  height: auto;
  border: 1px solid darken(@trim, 4);
  padding: 8px 12px 7px;
  position: relative;
  border-radius: 2px;

  .placeholder(lighten(@gray, 28));

  &:focus {
    box-shadow: none;
    border-color: darken(@trim, 10);
  }

  object {
    position: absolute;
    top: 10px;
    right: 9px;
  }
}

.form-group {
  margin-bottom: 20px;
}

.form-actions {
  border-top: 1px solid #E9EBEC;
  background: none;
  padding: 20px 0 0;
  margin-bottom: 20px;

  p {
    padding: 0;
    line-height: 15px;
  }
  .note {
    color: @gray-light;
    line-height: 30px;
  }
}

.help-block {
  font-weight: normal;
  color: lighten(@gray, 20);
  font-size: 90%;
}

legend {
  margin: 20px 0;
  border-bottom: 1px solid #E9EBEC;
  padding-bottom: 10px;
}

.inputs-list label {
  padding-left: 18px;
}
.inputs-list label input[type="radio"],
.inputs-list label input[type="checkbox"] {
  float: left;
  margin-left: -18px;
}

/**
* Box
* ============================================================================
*/

.box {
  background: #fff;
  border: 1px solid @trim;
  border-radius: 2px;
  margin: 0 0 30px;
  box-shadow: 0 1px 0 rgba(52, 60, 69, .02);

  .box-header {
    background: #F8F9FA;
    color: @grayDark;
    line-height: 1;
    padding: 20px 20px 19px;
    border-radius: 2px 2px 0 0;
    border-bottom: 1px solid @trim;

    a {
      color: @gray;
      &:hover {
        color: darken(@gray, 20);
      }
    }

    h3, h4, h5 {
      font-size: 14px;
      margin: 0;
      font-weight: 600;
    }

    .btn {
      position: relative;
      top: -2px;
      right: -6px;
    }

    .btn-sm {
      top: -7px;
    }

    .nav-pills {
      position: relative;
      right: -6px;

      a {
        padding: 2px 8px;
        font-size: 12px;
        border-radius: 4px;
      }

      .active {
        a {
          background: @blue;
        }
      }
    }

    .checkbox {
      margin-top: -4px;
    }
  }

  .box-content {
    &.with-padding {
      padding: 20px 20px 0;
    }

    .form-actions {
      padding-left: 20px;
      padding-right: 20px;
      margin-left: -20px;
      margin-right: -20px;
    }
  }
}

/**
* Alerts
* ============================================================================
*/

header ~ #messages {
  margin-top: -21px;
  position: relative;
  z-index: 100;

  .alert {
    border-radius: 0;
    box-shadow: inset 0 1px 0 rgba(0,0,0, .05) !important;
  }
  .container {
    padding: 0;
  }
}

.alert {
  background: #ffc01a;
  color: #fff;
  border: 0;
  font-weight: 600;
  padding: 12px 20px;
  border-radius: 2px;
  margin: 0 0 20px;

  &:last-child {
    margin-bottom: 20px;
  }

  p:last-child {
    margin: 0;
  }

  .icon {
    float: left;
    margin-top: 1px;
    margin-right: 8px;
    display: none;
    font-size: 16px;
  }

  .icon-sentry-logo {
    display: block;
  }

  .close {
    opacity: .5;
    font-weight: 600;
    position: absolute;
    top: 0px;
    right: -8px;
    box-shadow: none;
    .transition(opacity .15s);
    color: #fff;
    background: 0;
    border: 0;
    font-size: 22px;
    float: right;

    &:hover {
      box-shadow: none;
      color: #fff;
      opacity: 1;
    }
  }
  a {
    font-weight: 600;
    color: inherit;
  }
}

.alert-error {
  background: @red;
  .icon-x {
    display: block;
  }
}
.alert-info {
  background: @blue;
}
.alert-success {
  background: @green;
  .icon-checkmark {
    display: block;
    margin-top: 0;
  }
}

.alert-error, .alert-success {
  .icon-sentry-logo {
    display: none;
  }
}

.active-alerts {
  margin: 15px 25px 0;
  padding: 0 5px;
  li.alert {
    margin-bottom: 5px;
  }
}

/**
* Dropdowns
* ============================================================================
*/

.dropdown-menu {
  top: 32px;
  border: none;
  border-radius: 3px;
  box-shadow: 0 0 0 1px rgba(52, 60, 69, .2), 0 1px 2px rgba(70, 82, 98, .1);
  -webkit-background-clip: padding-box;
  -moz-background-clip: padding;
  background-clip: padding-box;

  &:after {
    width: 0;
    height: 0;
    border-left: 8px solid transparent;
    border-right: 8px solid transparent;
    border-bottom: 8px solid #fff;
    content: "";
    display: block;
    position: absolute;
    top: -8px;
    left: 12px;
    z-index: -1;
  }

  &:before {
    width: 0;
    height: 0;
    border-left: 9px solid transparent;
    border-right: 9px solid transparent;
    border-bottom: 9px solid rgba(52, 60, 69, .25);
    content: "";
    display: block;
    position: absolute;
    top: -9px;
    left: 11px;
    z-index: -2;
  }

  &.dropdown-menu-right:after {
    right: 13px;
    left: auto;
  }

  li a {
    .transition(none);
    color: #7a8188;

    &:hover {
      background: #f1f2f3;
      color: darken(#878e94, 20);
    }
  }

  li.active a, li.active a:hover {
    background: @blue;
    color: #fff;
  }

  .divider {
    margin: 4px 0;
  }

  .disabled {
    opacity: .4;
    cursor: default;

    &:hover {
      background: #fff;
      color: #7a8188;
    }
  }
}

.anchor-right {
  .dropdown-menu {
    left: auto;
    right: 0;

    &:after {
      left: auto;
      right: 12px;
    }

    &:before { // top caret
      left: auto;
      right: 11px;
    }
  }
}

/**
* Navs
* ============================================================================
*/

.nav {
  margin-bottom: 20px;
}

.nav-pills > li.active > a {
  background-color: lighten(@linkColor, 10%);
}

.nav-small {
  &.nav-pills > li > a {
    padding: 5px 8px;
    font-size: 12px;
  }
}

/**
* Nav stacked
* ============================================================================
*/

.nav-header {
  margin-bottom: 8px;
  text-transform: uppercase;
  font-size: 12px;
  color: lighten(@grayDark, 25%);
  letter-spacing: 0.1px;
}
.nav-stacked li  {
  margin-bottom: 6px;

  > a {
    font-size: 15px;
    padding: 2px 16px;
    margin: 4px 0;
    display: block;
    border: 0;
    background: none;
    color: rgba(52, 60, 69, .5);
    position: relative;

    &:hover, &:active, &:focus {
      background: none;
      color: rgba(52, 60, 69, 1);
    }
  }

  &.active {
    a, a:hover, a:focus {
      border: 0;
      background: none;
      color: rgba(52, 60, 69, 1);
      font-weight: 600;

      &:after {
        position: absolute;
        display: block;
        content: "";
        top: 2px;
        bottom: 3px;
        left: 1px;
        width: 3px;
        background: @blue;
      }
    }
  }
}

/**
* Nav tabs
* ============================================================================
*/

.nav-tabs {
  border-bottom: 0;
  margin: 0 0 20px;

  li {
    margin-right: 20px;

    > li.pull-right {
      float: right;
    }

    > a {
      font-size: 16px;
      padding: 0 0 10px;
      border: 0;
      background: none;
      color: rgba(52, 60, 69, .5);

      &:hover, &:active, &:focus {
        background: none;
        color: rgba(52, 60, 69, 1);
      }
    }

    &.active {
      a, a:hover, a:focus {
        border: 0;
        border-bottom: 3px solid @blue;
        background: none;
        color: rgba(52, 60, 69, 1);
        font-weight: 600;
      }
    }
  }

  &.border-bottom {
    border-bottom: 1px solid lighten(@trim, 2);
  }
}

.nav-tabs-mini {
  a {
    font-size: 14px !important;
    padding-bottom: 6px !important;
  }
}

/**
* Project nav
* ============================================================================
*/

.badge {
  background: lighten(@gray, 32);
  color: #fff;
  font-size: 75%;
  font-weight: 600;
  .square(20px);
  border-radius: 20px;
  line-height: 21px;
  text-align: center;
  display: inline-block;
  position: relative;
  top: -1px;
  margin-left: 4px;
  .transition(.1s background linear);

  &.new {
    background: @red;
  }
}

/**
* Project nav
* ============================================================================
*/

.nav.project-nav {
  display: none;
  margin: -10px 0 30px;
  border-radius: 3px 3px 0 0;

  .icon-settings {
    position: relative;
    top: 1px;
    margin-right: 2px;
    opacity: .45;
  }
}

/**
* Datepicker
* ============================================================================
*/

.datepicker-box {
  width: 420px;
  position: absolute;
  top: 45px;
  padding: 15px;

  .input {
    > span {
      vertical-align: middle;
      display: inline-block;
      margin-right: 5px;
      position: relative;
    }

    .form-control {
      display: inline;
      height: 34px;
    }
  }

  .help-block {
    margin-bottom: 5px;
  }

  .radio-inputs {
    position: relative;
    display: inline-block;

    .radio {
      margin-top: 7px;
      margin-right: 10px;
      margin-bottom: 0;
      margin-left: 20px;
      display: inline-block;
      font-weight: normal;

      input {
        margin-left: -20px;
        margin-top: 3px;
        vertical-align: middle;
      }
    }
  }

  .submit .btn {
    margin-left: 5px;
  }

  .date {
    width: 180px;
  }
}

/**
* Modal
* ============================================================================
*/

.modal {

  .close {
    background: none;
    border: 0;
    padding: 0;
    font-size: 24px;
    position: absolute;
    top: 15px;
    right: 15px;
    z-index: 100;
    color: lighten(@gray, 20);
    .transition(color .1s linear);

    &:hover {
      color: @gray;
    }
  }
  .modal-content {
    padding: 20px;
    border-radius: 2px;
    box-shadow: 0 0 0 1px rgba(0, 0, 0, 0.15), 0 1px 3px rgba(0, 0, 0, 0.1);
    border: 0;
    overflow: hidden;
  }

  .modal-header {
    background: #f9f9f9;
    border-bottom: 1px solid #e1e4e5;
    border-radius: 5px 5px 0 0;
    padding: 15px 20px 14px;
    margin: -20px -20px 15px;

    h4 {
      font-size: 16px;
      font-weight: 600;
    }

    .close {
      margin-top: 1px;
    }
  }

  .modal-body {
    padding: 0 0 15px;
    font-size: 15px;

    p:last-child {
      margin-bottom: 0;
    }
  }

  .modal-footer {
    margin-top: 0;
    border-top: 0;
    padding: 0 0 0;
    margin-bottom: -20px;
    text-align: center;
  }
}

.welcome-modal {
  background: rgba(52, 60, 69, 0.5);

  @slideWidth: 720px;
  @slideCount: 4;

  .dot-nav {
    .clearfix();
    margin: 8px 0 0;
    padding: 0;

    li {
      .list-unstyled();
      display: inline-block;

      a {
        text-indent: -9999em;
        display: block;
        .square(9px);
        border: 1px solid lighten(@gray, 35);
        border-radius: 12px;
        margin: 0 2px;
        overflow: hidden;
      }

      &.active {
        a {
          border-color: @gray;
          background: @gray;
        }
      }
    }
  }

  .modal-body {
    margin: 0 -20px;
  }

  .modal-footer {
    position: absolute;
    left: 0;
    right: 0;
    bottom: 0;
    box-shadow: 0 -1px 0 rgba(52, 60, 69, 0.1);
    padding: 21px 100px;
    background: #fff;
    margin-bottom: 0;
  }

  .prev, .next {
    border-radius: 24px;
    .square(34px);
    padding: 0;
    line-height: 37px;
    text-align: center;

    span {
      font-size: 18px !important;
      position: relative;
    }
  }

  .prev span {
    left: -1px;
  }

  .next span {
    left: 1px;
  }

  .welcome-slides {
    width: @slideWidth * @slideCount;
    .transition(margin-left .4s ease-in-out);
  }

  .slide {
    width: @slideWidth;
    float: left;

    h1, h2, h3 {
      color: @grayDark;
      line-height: 1.2;
    }

    h1 {
      font-size: 34px;
    }

    p {
      font-size: 18px;
      line-height: 1.4;
    }

    .screenshot {
      background-size: contain;
      box-shadow: inset 0 0 0 1px rgba(52, 60, 69, 0.2), 0 1px 2px rgba(52, 60, 69, 0.1);
      border-radius: 2px;
    }
  }

  .slide-1 {
    padding: 35px 0;
    text-align: center;

    .screenshot {
      width: 600px;
      height: 348px;
      margin: 30px auto 0;
      background-image: url(https://s3.amazonaws.com/f.cl.ly/items/261Y0m3B2W3V0F2I2b1w/Screen%20Shot%202015-04-20%20at%205.04.01%20PM.png);
    }

    &.active {

    }
  }

  .slide-2 {
    padding: 45px;

    h3 {
      margin-top: 45px;
    }

    .screenshot, .loupe {
      background-image: url(http://cl.ly/image/0G0S2R07000L/Screen%20Shot%202015-04-20%20at%206.02.20%20PM.png);
    }

    .screenshot {
      margin-top: -15px;
      position: relative;
      right: -25px;
      background-size: cover;
      width: 400px;
      height: 375px;
    }

    .loupe {
      position: absolute;
      top: -10px;
      left: -28px;
      width: 170px;
      height: 170px;
      background-position: -112px -143px;
      border-radius: 190px;
      box-shadow: inset 0 0 0 1px rgba(52, 60, 69, 0.3), 0 1px 2px rgba(52, 60, 69, 0.2), inset 0 0 60px rgba(255, 255,255, 1), inset 0 0 20px rgba(255, 255,255, 1), inset 0 0 40px rgba(255, 255,255, 1), inset 0 0 40px rgba(255, 255,255, 1);
      background-size: 540% 540%;
    }
  }

  .slide-3 {
    padding: 45px;
    position: relative;
    height: 423px;

    h3 {
      margin-top: 55px;
    }

    .chat-column, .row {
      position: static;
    }

    .chat {
      .list-unstyled();
      position: relative;
      top: -90px;

      .chat-message {
        position: relative;
        padding-left: 54px;
        margin-bottom: 24px;

        h5 {
          line-height: 1.2;
          font-weight: 600;
          font-size: 15px;
          margin: 0 0 4px;

          time {
            font-weight: 400;
            text-transform: uppercase;
          }
        }
      }

      blockquote {
        font-size: 13px;
        margin-top: 10px;
        padding: 0 0 0 15px;
        border-left: 4px solid @sentry-orange;
      }

      .chat-avatar {
        position: absolute;
        left: 0;
        top: 0;
        background: #f1f2f3 url(https://avatars3.githubusercontent.com/u/1396951?v=3);
        background-size: cover;
        .square(40px);
        border-radius: 3px;

        img {
          max-width: 100%;
          border-radius: 3px;
        }
      }
    }
    .mask {
      position: absolute;
      top: -20px;
      left: 0;
      right: 100px;
      height: 100px;
      #gradient > .vertical(rgba(255,255,255, 1), rgba(255,255,255, 0));
    }
  }

  .slide-4 {
    padding: 45px;

    h3 {
      padding-top: 35px;
    }
  }
}

/**
* Rules
* ============================================================================
*/

.rule-condition-sentry-rules-conditions-tagged_event-TaggedEventCondition, .rule-condition-sentry-rules-conditions-event_frequency-EventFrequencyCondition {
  .selectize-control {
    width: 160px;
    margin-left: 10px;
    display: inline-block;
    vertical-align: middle;
    position: relative;
    top: 2px;
  }

  input[type="text"], input[type="number"] {
    width: 160px;
    box-shadow: inset 0 1px 1px rgba(70, 82, 98, 0.05);
    height: auto;
    border: 1px solid #e1e4e5;
    padding: 8px 12px 7px;
    position: relative;
    border-radius: 4px;
    display: inline-block;
    margin-left: 10px;
  }

  input[type="number"] {
    margin-right: 10px;
  }
}

.rule-list {
  list-style: none;
  li {
    line-height: 30px;
    input[type=number] {
      border-width: 0 0 1px;
      width: 50px;
      border-radius: 0;
      .box-shadow(none);
    }
  }
}

/**
* Group / Event stats
* ============================================================================
*/

.group-stats, .event-stats {
  padding-bottom: 5px;

  h6 {
    opacity: .9;
    font-weight: 400;
    margin-bottom: 15px;
  }

  h3 {
    font-size: 18px;
  }
}

/**
* Well
* ============================================================================
*/

.well {
  border: 1px solid #E9EBEC;
  box-shadow: none;
  background: #fff;
  padding: 14px 20px;
  margin-bottom: 20px;

  &.important {
    background: @yellow;
    border: 0;
    a, a:active {
      color: @gray-dark;
    }
  }
}

.blankslate {
  text-align: center;
  padding: 50px 0;
}

/**
* Popovers
* ============================================================================
*/

.popover {
  width: auto;
  min-width: 236px;
  max-width: 600px;
}

.popover * {
  font-size: 11px;
  line-height: 14px;
  margin-top: 0;
  margin-bottom: 0;
}
.popover-title {
  font-size: 10px;
  background: @blue;
  color: #fff;
}

.popover-title,
.popover-content {
  padding: 4px 10px;
}

#flotTip {
  background-color: @tooltip-bg;
  border-radius: @border-radius-base;
  max-width: 200px;
  padding: 8px;
  color: @tooltip-color;
}


/**
* Tag List
* ============================================================================
*/

ul.tag-list {
  list-style: none;
  padding-left: 0;
  margin-bottom: 15px;

  li {
    margin-bottom: 5px;
    position: relative;

    .progressbar {
      padding: 5px 0;
    }

    &:nth-child(even) {
      background: #f9f9f9;
    }

    span {
      position: absolute;
      right: 10px;
    }
  }
}

/**
* Mini tag list
* ============================================================================
*/

.mini-tag-list {
  .clearfix();
  .list-unstyled();
  margin-bottom: 0;

  > li {
    float: left;
    background: #fff;
    border-radius: 3px;
    margin: 0 20px 10px 0;


    em {
      color: #aaa;
    }
  }
}


/**
* Integration list
* ============================================================================
*/

.integration-list {
  .clearfix();
  .list-unstyled();

  li {
    display: inline-block;

    button {
      width: 150px;
      text-align: center;
      font-size: 12px;
      color: darken(#e4e8ed, 30%);
      letter-spacing: 0.1px;
      font-weight: 600;
      text-transform: uppercase;
      border: 1px solid #eee;
      background: inherit;
      border-radius: 4px;
      padding: 10px;
      display: block;

      &:hover {
        border-color: #ccc;
      }
    }
  }
}

/**
* Responsive small screens
* ============================================================================
*/

@media(max-width:767px) {
  .box {
    border-width: 2px;
    margin-bottom: 15px;
    margin: 0 -15px 0;
    border: 0;
    border-radius: 0;

    .box-header {
      border-radius: 0;
      border-top: 1px solid #E9EBEC;
      border-bottom: 1px solid #E9EBEC;
      padding: 15px;
    }
  }
}

/**
* Responsive (Tablet)
* ============================================================================
*/

@media (min-width: 768px) {
  .modal-dialog {
    position: absolute;
    top: 50%;
    left: 50%;
    margin-left: -300px;
    margin-top: -91px;
  }

  .welcome-modal .modal-dialog {
    width: 720px;
    margin-top: -300px;
    margin-left: -360px;

    .modal-content {
      height: 500px;
    }
  }
}<|MERGE_RESOLUTION|>--- conflicted
+++ resolved
@@ -791,30 +791,10 @@
 */
 
 .project-dropdown {
-<<<<<<< HEAD
   font-weight: 600 !important;
   color: @grayDark !important;
 
-  .icon-arrow-down {
-    margin-left: 4px;
-    font-size: 14px !important;
-    color: #ccc;
-    top: 2px;
-  }
-}
-
-.project-dropdown + .dropdown-menu {
-  width: 460px;
-  padding-bottom: 0;
-  color: @gray;
-
-  a {
-    color: @gray !important;
-    &:hover {
-      color: @grayDark !important;
-    }
-  }
-=======
+
   .dropdown-toggle {
     .icon-arrow-down {
       margin-left: 4px;
@@ -823,7 +803,6 @@
       top: 2px;
     }
   }
->>>>>>> 82a497c1
 
   .dropdown-menu {
     width: 460px;
