--- conflicted
+++ resolved
@@ -13,25 +13,13 @@
         <li class="active">
             <a href="{% url 'sentry-stream' project.organization.slug project.slug %}">{% trans "Stream" %}</a>
         </li>
-<<<<<<< HEAD
-        {% if request.user|can_manage_project:project %}
+        {% if ACCESS.project_write %}
             <li>
                 <a href="{% url 'sentry-manage-project' project.organization.slug project.slug %}" title="{% trans "Project Settings" %}">
                     <span class="icon-settings"></span>
                     {% trans "Project Settings" %}
                 </a>
             </li>
-=======
-        <li>
-            <a href="{% url 'sentry-explore' project.organization.slug project.slug %}">{% trans "Explore" %}</a>
-        </li>
-        {% if ACCESS.project_write %}
-        <li>
-            <a href="{% url 'sentry-manage-project' project.organization.slug project.slug %}">
-                {% trans "Settings" %}
-            </a>
-        </li>
->>>>>>> c30cf251
         {% endif %}
         <li class="pull-right hidden-xs broadcast">
             <broadcast></broadcast>
